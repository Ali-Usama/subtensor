--- conflicted
+++ resolved
@@ -7,10 +7,6 @@
     traits::{Get, GetStorageVersion, StorageVersion},
     weights::Weight,
 };
-<<<<<<< HEAD
-use log::info;
-=======
->>>>>>> b49d0d11
 
 // TODO (camfairchild): TEST MIGRATION
 
