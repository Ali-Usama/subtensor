--- conflicted
+++ resolved
@@ -1,15 +1,6 @@
 mod mock;
 use frame_support::{
     assert_err, assert_ok,
-<<<<<<< HEAD
-    dispatch::{DispatchClass, DispatchResult, GetDispatchInfo, Pays},
-};
-use mock::*;
-use pallet_subtensor::Error;
-use sp_core::{H256, U256};
-use sp_runtime::{
-    traits::{BlakeTwo256, Hash},
-=======
     dispatch::{DispatchClass, DispatchInfo, DispatchResult, GetDispatchInfo, Pays},
     pallet_prelude::{InvalidTransaction, TransactionValidityError},
 };
@@ -18,7 +9,6 @@
 use sp_core::{H256, U256};
 use sp_runtime::{
     traits::{BlakeTwo256, DispatchInfoOf, Hash, SignedExtension},
->>>>>>> e8eae823
     DispatchError,
 };
 use substrate_fixed::types::I32F32;
@@ -342,71 +332,6 @@
         let result_more_stake = extension.validate(&who, &call.clone(), &info, 10);
         // The call should still pass
         assert_ok!(result_more_stake);
-    });
-}
-
-#[test]
-fn test_set_weights_is_root_error() {
-    new_test_ext(0).execute_with(|| {
-        let root_netuid: u16 = 0;
-
-        let uids = vec![0];
-        let weights = vec![1];
-        let salt: Vec<u16> = vec![1, 2, 3, 4, 5, 6, 7, 8];
-        let version_key: u64 = 0;
-        let hotkey = U256::from(1);
-
-        assert_err!(
-            commit_reveal_set_weights(hotkey, root_netuid, uids, weights, salt, version_key),
-            Error::<Test>::CanNotSetRootNetworkWeights
-        );
-    });
-}
-
-#[test]
-fn test_commit_weights_dispatch_info_ok() {
-    new_test_ext(0).execute_with(|| {
-        let dests = vec![1, 1];
-        let weights = vec![1, 1];
-        let netuid: u16 = 1;
-        let salt: Vec<u16> = vec![1, 2, 3, 4, 5, 6, 7, 8];
-        let version_key: u64 = 0;
-        let hotkey: U256 = U256::from(1);
-
-        let commit_hash: H256 =
-            BlakeTwo256::hash_of(&(hotkey, netuid, dests, weights, salt, version_key));
-
-        let call = RuntimeCall::SubtensorModule(SubtensorCall::commit_weights {
-            netuid,
-            commit_hash,
-        });
-        let dispatch_info = call.get_dispatch_info();
-
-        assert_eq!(dispatch_info.class, DispatchClass::Normal);
-        assert_eq!(dispatch_info.pays_fee, Pays::No);
-    });
-}
-
-#[test]
-fn test_reveal_weights_dispatch_info_ok() {
-    new_test_ext(0).execute_with(|| {
-        let dests = vec![1, 1];
-        let weights = vec![1, 1];
-        let netuid: u16 = 1;
-        let salt: Vec<u16> = vec![1, 2, 3, 4, 5, 6, 7, 8];
-        let version_key: u64 = 0;
-
-        let call = RuntimeCall::SubtensorModule(SubtensorCall::reveal_weights {
-            netuid,
-            uids: dests,
-            values: weights,
-            salt,
-            version_key,
-        });
-        let dispatch_info = call.get_dispatch_info();
-
-        assert_eq!(dispatch_info.class, DispatchClass::Normal);
-        assert_eq!(dispatch_info.pays_fee, Pays::No);
     });
 }
 
