--- conflicted
+++ resolved
@@ -1,12 +1,9 @@
 #![allow(clippy::unwrap_used)]
 #![allow(clippy::arithmetic_side_effects)]
 
-<<<<<<< HEAD
 use frame_support::pallet_prelude::{InvalidTransaction, TransactionValidity};
 use frame_support::traits::{OnFinalize, OnIdle, OnInitialize};
 use frame_support::weights::Weight;
-=======
->>>>>>> a03ce30f
 use frame_support::{assert_err, assert_noop, assert_ok, traits::Currency};
 use frame_system::Config;
 mod mock;
@@ -1201,11 +1198,7 @@
 ************************************************************/
 
 #[test]
-<<<<<<< HEAD
-fn test_full_with_delegating() {
-=======
 fn test_unstake_all_coldkeys_from_hotkey_account() {
->>>>>>> a03ce30f
     new_test_ext(1).execute_with(|| {
         let hotkey_id = U256::from(123570);
         let coldkey0_id = U256::from(123560);
@@ -1910,32 +1903,8 @@
             SubtensorModule::get_min_take()
         ));
         assert_eq!(
-<<<<<<< HEAD
-            validate_transaction(&coldkey_account_id, &call),
-            Err(InvalidTransaction::Custom(7).into())
-        );
-    });
-}
-
-#[test]
-fn test_add_stake_coldkey_in_arbitration() {
-    new_test_ext(1).execute_with(|| {
-        let hotkey_account_id = U256::from(561337);
-        let coldkey_account_id = U256::from(61337);
-        let new_coldkey_account_id = U256::from(71337);
-        let netuid: u16 = 1;
-        let start_nonce: u64 = 0;
-        let tempo: u16 = 13;
-
-        add_network(netuid, tempo, 0);
-        register_ok_neuron(netuid, hotkey_account_id, coldkey_account_id, start_nonce);
-        SubtensorModule::add_balance_to_coldkey_account(
-            &coldkey_account_id,
-            MIN_BALANCE_TO_PERFORM_COLDKEY_SWAP,
-=======
             SubtensorModule::get_hotkey_take(&hotkey0),
             SubtensorModule::get_min_take()
->>>>>>> a03ce30f
         );
 
         step_block(1 + InitialTxDelegateTakeRateLimit::get() as u16);
