--- conflicted
+++ resolved
@@ -16,13 +16,8 @@
 use frame_support::{
     dispatch::DispatchResultWithPostInfo,
     genesis_builder_helper::{build_config, create_default_config},
-<<<<<<< HEAD
-    pallet_prelude::Get,
-    traits::{fungible::HoldConsideration, Contains, LinearStoragePrice},
-=======
     pallet_prelude::{DispatchError, Get},
     traits::{fungible::HoldConsideration, Contains, LinearStoragePrice, OnUnbalanced},
->>>>>>> a03ce30f
 };
 use frame_system::{EnsureNever, EnsureRoot, EnsureRootWithSuccess, RawOrigin};
 use pallet_balances::NegativeImbalance;
@@ -970,295 +965,6 @@
     }
 }
 
-<<<<<<< HEAD
-=======
-pub struct SubtensorInterface;
-
-impl
-    pallet_admin_utils::SubtensorInterface<
-        AccountId,
-        <pallet_balances::Pallet<Runtime> as frame_support::traits::Currency<AccountId>>::Balance,
-        RuntimeOrigin,
-    > for SubtensorInterface
-{
-    fn set_max_delegate_take(max_take: u16) {
-        SubtensorModule::set_max_delegate_take(max_take);
-    }
-
-    fn set_min_delegate_take(max_take: u16) {
-        SubtensorModule::set_min_delegate_take(max_take);
-    }
-
-    fn set_tx_rate_limit(rate_limit: u64) {
-        SubtensorModule::set_tx_rate_limit(rate_limit);
-    }
-
-    fn set_tx_delegate_take_rate_limit(rate_limit: u64) {
-        SubtensorModule::set_tx_delegate_take_rate_limit(rate_limit);
-    }
-
-    fn set_serving_rate_limit(netuid: u16, rate_limit: u64) {
-        SubtensorModule::set_serving_rate_limit(netuid, rate_limit);
-    }
-
-    fn set_max_burn(netuid: u16, max_burn: u64) {
-        SubtensorModule::set_max_burn(netuid, max_burn);
-    }
-
-    fn set_min_burn(netuid: u16, min_burn: u64) {
-        SubtensorModule::set_min_burn(netuid, min_burn);
-    }
-
-    fn set_burn(netuid: u16, burn: u64) {
-        SubtensorModule::set_burn(netuid, burn);
-    }
-
-    fn set_max_difficulty(netuid: u16, max_diff: u64) {
-        SubtensorModule::set_max_difficulty(netuid, max_diff);
-    }
-
-    fn set_min_difficulty(netuid: u16, min_diff: u64) {
-        SubtensorModule::set_min_difficulty(netuid, min_diff);
-    }
-
-    fn set_difficulty(netuid: u16, diff: u64) {
-        SubtensorModule::set_difficulty(netuid, diff);
-    }
-
-    fn set_weights_rate_limit(netuid: u16, rate_limit: u64) {
-        SubtensorModule::set_weights_set_rate_limit(netuid, rate_limit);
-    }
-
-    fn set_weights_version_key(netuid: u16, version: u64) {
-        SubtensorModule::set_weights_version_key(netuid, version);
-    }
-
-    fn set_bonds_moving_average(netuid: u16, moving_average: u64) {
-        SubtensorModule::set_bonds_moving_average(netuid, moving_average);
-    }
-
-    fn set_max_allowed_validators(netuid: u16, max_validators: u16) {
-        SubtensorModule::set_max_allowed_validators(netuid, max_validators);
-    }
-
-    fn get_root_netuid() -> u16 {
-        SubtensorModule::get_root_netuid()
-    }
-
-    fn if_subnet_exist(netuid: u16) -> bool {
-        SubtensorModule::if_subnet_exist(netuid)
-    }
-
-    fn create_account_if_non_existent(coldkey: &AccountId, hotkey: &AccountId) {
-        SubtensorModule::create_account_if_non_existent(coldkey, hotkey)
-    }
-
-    fn coldkey_owns_hotkey(coldkey: &AccountId, hotkey: &AccountId) -> bool {
-        SubtensorModule::coldkey_owns_hotkey(coldkey, hotkey)
-    }
-
-    fn increase_stake_on_coldkey_hotkey_account(
-        coldkey: &AccountId,
-        hotkey: &AccountId,
-        increment: u64,
-    ) {
-        SubtensorModule::increase_stake_on_coldkey_hotkey_account(coldkey, hotkey, increment);
-    }
-
-    fn add_balance_to_coldkey_account(coldkey: &AccountId, amount: Balance) {
-        SubtensorModule::add_balance_to_coldkey_account(coldkey, amount);
-    }
-
-    fn get_current_block_as_u64() -> u64 {
-        SubtensorModule::get_current_block_as_u64()
-    }
-
-    fn get_subnetwork_n(netuid: u16) -> u16 {
-        SubtensorModule::get_subnetwork_n(netuid)
-    }
-
-    fn get_max_allowed_uids(netuid: u16) -> u16 {
-        SubtensorModule::get_max_allowed_uids(netuid)
-    }
-
-    fn append_neuron(netuid: u16, new_hotkey: &AccountId, block_number: u64) {
-        SubtensorModule::append_neuron(netuid, new_hotkey, block_number)
-    }
-
-    fn get_neuron_to_prune(netuid: u16) -> u16 {
-        SubtensorModule::get_neuron_to_prune(netuid)
-    }
-
-    fn replace_neuron(netuid: u16, uid_to_replace: u16, new_hotkey: &AccountId, block_number: u64) {
-        SubtensorModule::replace_neuron(netuid, uid_to_replace, new_hotkey, block_number);
-    }
-
-    fn set_total_issuance(total_issuance: u64) {
-        SubtensorModule::set_total_issuance(total_issuance);
-    }
-
-    fn set_network_immunity_period(net_immunity_period: u64) {
-        SubtensorModule::set_network_immunity_period(net_immunity_period);
-    }
-
-    fn set_network_min_lock(net_min_lock: u64) {
-        SubtensorModule::set_network_min_lock(net_min_lock);
-    }
-
-    fn set_subnet_limit(limit: u16) {
-        SubtensorModule::set_max_subnets(limit);
-    }
-
-    fn set_lock_reduction_interval(interval: u64) {
-        SubtensorModule::set_lock_reduction_interval(interval);
-    }
-
-    fn set_tempo(netuid: u16, tempo: u16) {
-        SubtensorModule::set_tempo(netuid, tempo);
-    }
-
-    fn set_subnet_owner_cut(subnet_owner_cut: u16) {
-        SubtensorModule::set_subnet_owner_cut(subnet_owner_cut);
-    }
-
-    fn set_network_rate_limit(limit: u64) {
-        SubtensorModule::set_network_rate_limit(limit);
-    }
-
-    fn set_max_registrations_per_block(netuid: u16, max_registrations_per_block: u16) {
-        SubtensorModule::set_max_registrations_per_block(netuid, max_registrations_per_block);
-    }
-
-    fn set_adjustment_alpha(netuid: u16, adjustment_alpha: u64) {
-        SubtensorModule::set_adjustment_alpha(netuid, adjustment_alpha);
-    }
-
-    fn set_target_registrations_per_interval(netuid: u16, target_registrations_per_interval: u16) {
-        SubtensorModule::set_target_registrations_per_interval(
-            netuid,
-            target_registrations_per_interval,
-        );
-    }
-
-    fn set_network_pow_registration_allowed(netuid: u16, registration_allowed: bool) {
-        SubtensorModule::set_network_pow_registration_allowed(netuid, registration_allowed);
-    }
-
-    fn set_network_registration_allowed(netuid: u16, registration_allowed: bool) {
-        SubtensorModule::set_network_registration_allowed(netuid, registration_allowed);
-    }
-
-    fn set_activity_cutoff(netuid: u16, activity_cutoff: u16) {
-        SubtensorModule::set_activity_cutoff(netuid, activity_cutoff);
-    }
-
-    fn ensure_subnet_owner_or_root(o: RuntimeOrigin, netuid: u16) -> Result<(), DispatchError> {
-        SubtensorModule::ensure_subnet_owner_or_root(o, netuid)
-    }
-
-    fn set_rho(netuid: u16, rho: u16) {
-        SubtensorModule::set_rho(netuid, rho);
-    }
-
-    fn set_kappa(netuid: u16, kappa: u16) {
-        SubtensorModule::set_kappa(netuid, kappa);
-    }
-
-    fn set_max_allowed_uids(netuid: u16, max_allowed: u16) {
-        SubtensorModule::set_max_allowed_uids(netuid, max_allowed);
-    }
-
-    fn set_min_allowed_weights(netuid: u16, min_allowed_weights: u16) {
-        SubtensorModule::set_min_allowed_weights(netuid, min_allowed_weights);
-    }
-
-    fn set_immunity_period(netuid: u16, immunity_period: u16) {
-        SubtensorModule::set_immunity_period(netuid, immunity_period);
-    }
-
-    fn set_max_weight_limit(netuid: u16, max_weight_limit: u16) {
-        SubtensorModule::set_max_weight_limit(netuid, max_weight_limit);
-    }
-
-    fn set_scaling_law_power(netuid: u16, scaling_law_power: u16) {
-        SubtensorModule::set_scaling_law_power(netuid, scaling_law_power);
-    }
-
-    fn set_validator_prune_len(netuid: u16, validator_prune_len: u64) {
-        SubtensorModule::set_validator_prune_len(netuid, validator_prune_len);
-    }
-
-    fn set_adjustment_interval(netuid: u16, adjustment_interval: u16) {
-        SubtensorModule::set_adjustment_interval(netuid, adjustment_interval);
-    }
-
-    fn set_weights_set_rate_limit(netuid: u16, weights_set_rate_limit: u64) {
-        SubtensorModule::set_weights_set_rate_limit(netuid, weights_set_rate_limit);
-    }
-
-    fn set_rao_recycled(netuid: u16, rao_recycled: u64) {
-        SubtensorModule::set_rao_recycled(netuid, rao_recycled);
-    }
-
-    fn is_hotkey_registered_on_network(netuid: u16, hotkey: &AccountId) -> bool {
-        SubtensorModule::is_hotkey_registered_on_network(netuid, hotkey)
-    }
-
-    fn init_new_network(netuid: u16, tempo: u16) {
-        SubtensorModule::init_new_network(netuid, tempo);
-    }
-
-    fn set_weights_min_stake(min_stake: u64) {
-        SubtensorModule::set_weights_min_stake(min_stake);
-    }
-
-    fn clear_small_nominations() {
-        SubtensorModule::clear_small_nominations();
-    }
-
-    fn set_nominator_min_required_stake(min_stake: u64) {
-        SubtensorModule::set_nominator_min_required_stake(min_stake);
-    }
-
-    fn get_nominator_min_required_stake() -> u64 {
-        SubtensorModule::get_nominator_min_required_stake()
-    }
-
-    fn set_target_stakes_per_interval(target_stakes_per_interval: u64) {
-        SubtensorModule::set_target_stakes_per_interval(target_stakes_per_interval)
-    }
-
-    fn set_commit_reveal_weights_interval(netuid: u16, interval: u64) {
-        SubtensorModule::set_commit_reveal_weights_interval(netuid, interval);
-    }
-
-    fn set_commit_reveal_weights_enabled(netuid: u16, enabled: bool) {
-        SubtensorModule::set_commit_reveal_weights_enabled(netuid, enabled);
-    }
-
-    fn set_liquid_alpha_enabled(netuid: u16, enabled: bool) {
-        SubtensorModule::set_liquid_alpha_enabled(netuid, enabled);
-    }
-
-    fn set_hotkey_emission_tempo(emission_tempo: u64) {
-        SubtensorModule::set_hotkey_emission_tempo(emission_tempo);
-    }
-
-    fn set_network_max_stake(netuid: u16, max_stake: u64) {
-        SubtensorModule::set_network_max_stake(netuid, max_stake);
-    }
-
-    fn do_set_alpha_values(
-        origin: RuntimeOrigin,
-        netuid: u16,
-        alpha_low: u16,
-        alpha_high: u16,
-    ) -> Result<(), DispatchError> {
-        SubtensorModule::do_set_alpha_values(origin, netuid, alpha_low, alpha_high)
-    }
-}
-
->>>>>>> a03ce30f
 impl pallet_admin_utils::Config for Runtime {
     type RuntimeEvent = RuntimeEvent;
     type AuthorityId = AuraId;
