--- conflicted
+++ resolved
@@ -10,11 +10,7 @@
 
 use codec::{Decode, Encode, MaxEncodedLen};
 
-<<<<<<< HEAD
 use migrations::{account_data_migration, init_storage_versions};
-=======
-use migrations::account_data_migration;
->>>>>>> 9051fedc
 use pallet_commitments::CanCommit;
 use pallet_grandpa::{
     fg_primitives, AuthorityId as GrandpaId, AuthorityList as GrandpaAuthorityList,
@@ -1154,16 +1150,12 @@
     pallet_commitments::CommitmentsSignedExtension<Runtime>,
 );
 
-<<<<<<< HEAD
 type Migrations = (
     init_storage_versions::Migration,
     account_data_migration::Migration,
     pallet_multisig::migrations::v1::MigrateToV1<Runtime>,
     pallet_preimage::migration::v1::Migration<Runtime>,
 );
-=======
-type Migrations = account_data_migration::Migration;
->>>>>>> 9051fedc
 
 // Unchecked extrinsic type as expected by this runtime.
 pub type UncheckedExtrinsic =
