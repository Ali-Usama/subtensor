<<<<<<< HEAD
//! Module for standalone migrations
=======
//! Export migrations from here.
>>>>>>> 0ea83b58
<|MERGE_RESOLUTION|>--- conflicted
+++ resolved
@@ -1,5 +1 @@
-<<<<<<< HEAD
-//! Module for standalone migrations
-=======
-//! Export migrations from here.
->>>>>>> 0ea83b58
+//! Export migrations from here.